# vim: fileencoding=utf-8 et ts=4 sts=4 sw=4 tw=0 fdm=marker fmr=#{,#}

from os       import removedirs
from tempfile import mkdtemp
from types import GeneratorType

from netcall import RemoteRPCError


class BaseRPCTest(object):  #{

    @classmethod
    def setUpClass(cls):
        cls.tmp_dir = mkdtemp(prefix='netcall-test-')
        cls.url    = 'ipc://%s/test-ipc' % (cls.tmp_dir)

    @classmethod
    def tearDownClass(cls):
        removedirs(cls.tmp_dir)

    def setUp(self):
        # Setup of self.client and self.service by child classes
        assert self.client
        assert self.service

        self.service.bind(self.url)
        self.client.connect(self.url)

    def tearDown(self):
        self.client.socket.close(0)
        self.service.socket.close(0)

    def assertNotImplementedRemotely(self, func_name):
        with self.assertRaisesRegexp(RemoteRPCError, "NotImplementedError: Unregistered procedure '%s'" % func_name):
            self.client.call(func_name)
<<<<<<< HEAD

    def test_netcall_restricted(self):
=======
            
            
    reserved_fields = [
        'register','register_object','proc','task','start','stop','serve',
        'reset', 'connect', 'bind', 'bind_ports',
        'YIELD_SEND', 'YIELD_THROW', 'YIELD_CLOSE' # Keep these three at the end
    ]
        
    def test_netcall_reserved(self):
        self.service.start()
        
        for f in self.reserved_fields[:-3]: # Avoid asking for the YIELD functions, they raise another exception
            self.assertNotImplementedRemotely(f)
        
    def test_cannot_register_netcall_reserved(self):
        def dummy():
            pass
        for f in self.reserved_fields:
            with self.assertRaisesRegexp(ValueError, '{} is a reserved function name'.format(f)):
                self.service.register(dummy, name=f)
                 
        self.service.start()
        
        self.assertDictEqual(self.service.procedures, {})
        for f in self.reserved_fields[:-3]: # Avoid asking for the YIELD functions, they raise another exception
            self.assertNotImplementedRemotely(f)
        
    def test_cannot_register_object_netcall_reserved(self):
        def dummy():
            pass
        class Dummy(object):
            pass
        toy = Dummy()
        for f in self.reserved_fields:
            setattr(toy, f, dummy)
        self.service.register_object(toy)
                 
>>>>>>> f9b60ad6
        self.service.start()
        
        self.assertDictEqual(self.service.procedures, {})
        for f in self.reserved_fields[:-3]: # Avoid asking for the YIELD functions, they raise another exception
            self.assertNotImplementedRemotely(f)

    def test_function(self):
        @self.service.register
        def fixture():
            return 'This is a test'

        self.service.start()

        self.assertEqual(self.client.fixture(), 'This is a test')

    def test_function_named(self):
        @self.service.register(name='work')
        def fixture():
            return 'This is a test'

        self.service.start()

        self.assertEqual(self.client.work(), 'This is a test')
        self.assertNotImplementedRemotely("fixture")

    def test_function_args(self):
        @self.service.register
        def fn_double_one_arg(arg1):
            return arg1 * 2

        @self.service.register
        def fn_mul_two_args(arg1, arg2):
            return arg1 * arg2

        @self.service.register
        def fn_mul_vargs(*args):
            mul = 1
            for arg in args:
                mul = mul * arg
            return mul

        self.service.start()

        self.assertEqual(self.client.fn_double_one_arg(7), 14)
        self.assertEqual(self.client.fn_mul_two_args(7, 3), 21)
        self.assertEqual(self.client.fn_mul_vargs(7, 3, 10), 210)

    def test_function_kwargs(self):
        @self.service.register
        def fn_double_one_kwarg(arg1=None):
            return arg1 * 2

        @self.service.register
        def fn_mul_two_kwargs(arg1=None, arg2=None):
            return arg1 * arg2

        @self.service.register
        def fn_mul_vkwargs(**kwargs):
            mul = 1
            for arg in kwargs.values():
                mul = mul * arg
            return mul

        self.service.start()

        self.assertEqual(self.client.fn_double_one_kwarg(arg1=7), 14)
        self.assertEqual(self.client.fn_mul_two_kwargs(arg1=7, arg2=3), 21)
        self.assertEqual(self.client.fn_mul_vkwargs(arg1=7, arg2=3, arg3=10), 210)

        with self.assertRaisesRegexp(RemoteRPCError, "TypeError: .*() got an unexpected keyword argument 'argNot'"):
            self.client.fn_double_one_kwarg(argNot=7)
        with self.assertRaisesRegexp(RemoteRPCError, "TypeError: .*() got an unexpected keyword argument 'argNot'"):
            self.client.fn_mul_two_kwargs(arg1=7, arg2=3, argNot=17)

    def test_function_args_kwargs(self):
        @self.service.register
        def fn_one_arg_one_kwarg(arg1, arg2=None):
            return arg1 * arg2

        @self.service.register
        def fn_vargs_vkwargs(*args, **kwargs):
<<<<<<< HEAD
            return args[0] * kwargs.values()[0]

=======
            return args[0] * sorted(kwargs.items())[0][1]
            
>>>>>>> f9b60ad6
        self.service.start()

        self.assertEqual(self.client.fn_one_arg_one_kwarg(7, arg2=3), 21)
<<<<<<< HEAD
        self.assertEqual(self.client.fn_vargs_vkwargs(7, arg2=3), 21)

=======
        self.assertEqual(self.client.fn_vargs_vkwargs(7, 5, argA=3, argB=18), 21)
        
>>>>>>> f9b60ad6
    def test_object(self):
        toy = ToyObject(12)
        self.service.register_object(toy)
        self.service.start()

        self.assertEqual(self.client.value(), toy.value())
        self.assertIsNone(self.client.restricted())

    def test_object_private(self):
        toy = ToyObject(12)
        self.service.register_object(toy)
        self.service.start()

        self.assertNotImplementedRemotely("_private")

    def test_object_restricted(self):
        toy = ToyObject(12)
        self.service.register_object(toy, restricted=['restricted'])
        self.service.start()

        self.assertNotImplementedRemotely("restricted")

    def test_object_namespace_one_level(self):
        toys = []
        for i, n in enumerate('abc'):
            toys.append(ToyObject(i))
            self.service.register_object(toys[i], namespace=n)

        self.service.start()

        self.assertNotImplementedRemotely('value')
<<<<<<< HEAD
        self.assertEqual(self.client.a.value(), 0)
        self.assertEqual(self.client.b.value(), 1)
        self.assertEqual(self.client.c.value(), 2)

=======
        self.assertEqual(self.client.a.value(), toys[0].value())
        self.assertEqual(self.client.b.value(), toys[1].value())
        self.assertEqual(self.client.c.value(), toys[2].value())
        
>>>>>>> f9b60ad6
    def test_object_namespace_n_levels(self):
        toy = ToyObject(12)
        self.service.register_object(toy, namespace='this.has.a.toy')

        self.service.start()
<<<<<<< HEAD

        self.assertEqual(self.client.this.has.a.toy.value(), 12)

=======
        
        self.assertEqual(self.client.this.has.a.toy.value(), toy.value())
        
>>>>>>> f9b60ad6
    def test_object_module(self):
        import random
        self.service.register_object(random)

        self.service.start()

        self.assertIsInstance(self.client.randint(0, 10), int)
        self.assertIsInstance(self.client.random(), float)
<<<<<<< HEAD
#}

class ToyObject(object):  #{
=======
        
    def test_generator(self):
        fixture = range(10)
        @self.service.register
        def yielder():
            for i in fixture:
                yield i
                
        self.service.start()
        
        gen = self.client.yielder()
        self.assertIsInstance(gen, GeneratorType)
        self.assertEqual(list(gen), fixture)
        self.assertDictEqual(self.service.yield_send_queues, {})
      
    def test_generator_none(self):
        @self.service.register
        def yielder():
            for i in range(10):
                yield
                
        self.service.start()
        
        self.assertEqual(list(self.client.yielder()), [None] * 10)
        self.assertDictEqual(self.service.yield_send_queues, {})
        
    def test_generator_next(self):
        @self.service.register
        def echo(value=None):
            while True:
                yield value
                
        self.service.start()
        
        gen = self.client.echo(1)
        self.assertEqual(gen.next(), 1)
        self.assertEqual(next(gen), 1)
        gen = None
        self.assertDictEqual(self.service.yield_send_queues, {})
        
    def test_generator_send(self):
        fixture = range(10)
        closed = False
        @self.service.register
        def echo(value=None):
            while True:
                value = (yield value)
                
        self.service.start()
        
        gen = self.client.echo(1)
        self.assertEqual(gen.send(None), 1)
        self.assertEqual(gen.send(2), 2)
        gen = None
        self.assertDictEqual(self.service.yield_send_queues, {})

    def test_generator_throw(self):
        @self.service.register
        def echo(value=None):
            while True:
                try:
                    value = (yield value)
                    print 'Received value', value
                except Exception, e:
                    value = e
                
        self.service.start()
        
        gen = self.client.echo(1)
        next(gen)
        e = gen.throw(TypeError, 'spam')
        self.assertIsInstance(e, Exception)
        with self.assertRaisesRegexp(TypeError, 'spam'):
            raise e
        gen = None
        self.assertDictEqual(self.service.yield_send_queues, {})
        
    def test_generator_close(self):
        closed = [False]
        @self.service.register
        def echo(value=None):
            try:
                while True:
                    yield
            finally:
                closed[0] = True
                
        self.service.start()
        
        gen = self.client.echo(1)
        next(gen)
        gen.close()
        self.assertTrue(closed)
        with self.assertRaises(StopIteration):
            next(gen)
        self.assertDictEqual(self.service.yield_send_queues, {})
    
class ToyObject(object):
>>>>>>> f9b60ad6

    def __init__(self, value):
        self._value = value

    def value(self):
        return self._value

    def _private(self):
        pass

    def restricted(self):
        pass
#}<|MERGE_RESOLUTION|>--- conflicted
+++ resolved
@@ -33,10 +33,6 @@
     def assertNotImplementedRemotely(self, func_name):
         with self.assertRaisesRegexp(RemoteRPCError, "NotImplementedError: Unregistered procedure '%s'" % func_name):
             self.client.call(func_name)
-<<<<<<< HEAD
-
-    def test_netcall_restricted(self):
-=======
             
             
     reserved_fields = [
@@ -74,7 +70,6 @@
             setattr(toy, f, dummy)
         self.service.register_object(toy)
                  
->>>>>>> f9b60ad6
         self.service.start()
         
         self.assertDictEqual(self.service.procedures, {})
@@ -156,23 +151,13 @@
 
         @self.service.register
         def fn_vargs_vkwargs(*args, **kwargs):
-<<<<<<< HEAD
-            return args[0] * kwargs.values()[0]
-
-=======
             return args[0] * sorted(kwargs.items())[0][1]
             
->>>>>>> f9b60ad6
         self.service.start()
 
         self.assertEqual(self.client.fn_one_arg_one_kwarg(7, arg2=3), 21)
-<<<<<<< HEAD
-        self.assertEqual(self.client.fn_vargs_vkwargs(7, arg2=3), 21)
-
-=======
         self.assertEqual(self.client.fn_vargs_vkwargs(7, 5, argA=3, argB=18), 21)
         
->>>>>>> f9b60ad6
     def test_object(self):
         toy = ToyObject(12)
         self.service.register_object(toy)
@@ -204,31 +189,18 @@
         self.service.start()
 
         self.assertNotImplementedRemotely('value')
-<<<<<<< HEAD
-        self.assertEqual(self.client.a.value(), 0)
-        self.assertEqual(self.client.b.value(), 1)
-        self.assertEqual(self.client.c.value(), 2)
-
-=======
         self.assertEqual(self.client.a.value(), toys[0].value())
         self.assertEqual(self.client.b.value(), toys[1].value())
         self.assertEqual(self.client.c.value(), toys[2].value())
         
->>>>>>> f9b60ad6
     def test_object_namespace_n_levels(self):
         toy = ToyObject(12)
         self.service.register_object(toy, namespace='this.has.a.toy')
 
         self.service.start()
-<<<<<<< HEAD
-
-        self.assertEqual(self.client.this.has.a.toy.value(), 12)
-
-=======
         
         self.assertEqual(self.client.this.has.a.toy.value(), toy.value())
         
->>>>>>> f9b60ad6
     def test_object_module(self):
         import random
         self.service.register_object(random)
@@ -237,11 +209,6 @@
 
         self.assertIsInstance(self.client.randint(0, 10), int)
         self.assertIsInstance(self.client.random(), float)
-<<<<<<< HEAD
-#}
-
-class ToyObject(object):  #{
-=======
         
     def test_generator(self):
         fixture = range(10)
@@ -340,7 +307,6 @@
         self.assertDictEqual(self.service.yield_send_queues, {})
     
 class ToyObject(object):
->>>>>>> f9b60ad6
 
     def __init__(self, value):
         self._value = value
